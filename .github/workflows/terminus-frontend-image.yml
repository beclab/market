--- conflicted
+++ resolved
@@ -46,11 +46,7 @@
       - name: Install fonttools
         run: pip3 install fonttools brotli
       - name: Python Icon
-<<<<<<< HEAD
-        run: cd ./fonttools; node python-icon.js
-=======
         run: pwd;cd ../fonttools; node python-icon.js
->>>>>>> ce7d1242
       - name: subset Icon
         run: cd ./fonttools; ./subset_font.sh nyTnjDwKNJ_190FjzaqkNCeE.woff2 unicodes.txt MaterialSymbolsRounded.woff2 ../src/assets/fonts
       - name: Install
