<template>
	<div class="app-detail-root">
		<app-title-bar
			:item="item"
			:show-icon="showIcon(cfgType)"
			:show-header-bar="showHeaderBar"
			:show-install-btn="!appStore.isPublic"
			:absolute="true"
		/>
		<page-container
			:vertical-position="100"
			v-model="showHeaderBar"
			:is-app-details="true"
		>
			<template v-slot:page>
				<div class="app-detail-page column">
					<div
<<<<<<< HEAD
						class="full-width column"
						:class="
							$q.dark.isActive ? 'app-detail-top-dark' : 'app-detail-top-light'
						"
=======
						v-if="!item"
						class="app-details-padding"
						:style="showIcon(cfgType) ? '' : 'margin-bottom:20px'"
>>>>>>> a8d351d0
					>
						<title-bar
							:show="true"
							:show-back="true"
							@on-return="clickReturn"
						/>
<<<<<<< HEAD
						<div
							v-if="!item"
							class="app-details-padding"
							:style="
								cfgType !== CFG_TYPE.APPLICATION ? 'margin-bottom:20px' : ''
							"
						>
							<app-card
								:type="cfgType"
								:skeleton="true"
								:larger="true"
								:is-last-line="true"
							/>
=======
					</div>
					<div
						v-else
						class="app-details-padding"
						:style="showIcon(cfgType) ? '' : 'margin-bottom:20px'"
					>
						<app-card
							:type="cfgType"
							:item="item"
							:development="false"
							:larger="true"
							:is-last-line="true"
						/>
					</div>
					<div
						v-if="
							item &&
							item.preflightError &&
							item.status === APP_STATUS.preflightFailed &&
							!appStore.isPublic
						"
						class="app-details-padding app-detail-warning bg-red-soft row justify-start"
					>
						<q-icon color="negative" size="16px" name="sym_r_error" />
						<div class="column justify-start">
							<div class="text-body-3 text-negative q-ml-sm">
								{{ t('unable_to_install_app') }}
							</div>
							<template v-for="message in item.preflightError" :key="message">
								<div class="text-body-3 text-negative">
									{{ `&nbsp;·&nbsp;${message}` }}
								</div>
							</template>
>>>>>>> a8d351d0
						</div>
						<div
							v-else
							class="app-details-padding"
							:style="
								cfgType !== CFG_TYPE.APPLICATION ? 'margin-bottom:20px' : ''
							"
						>
							<app-card
								:type="cfgType"
								:item="item"
								:development="false"
								:larger="true"
								:is-last-line="true"
							/>
						</div>
						<div
							v-if="
								item &&
								item.preflightError &&
								item.status === APP_STATUS.preflightFailed &&
								!appStore.isPublic
							"
							class="app-details-padding app-detail-warning bg-red-soft row justify-start"
						>
							<q-icon color="negative" size="16px" name="sym_r_error" />
							<div class="column justify-start">
								<div class="text-body-3 text-negative q-ml-sm">
									{{ t('unable_to_install_app') }}
								</div>
								<template v-for="message in item.preflightError" :key="message">
									<div class="text-body-3 text-negative">
										{{ `&nbsp;·&nbsp;${message}` }}
									</div>
								</template>
							</div>
						</div>

<<<<<<< HEAD
						<div class="app-detail-line" />
						<div
							class="app-details-padding app-detail-install-configuration row justify-start items-center"
							:style="{
								'--showSize':
									item &&
									item.options &&
									item.options.appScope &&
									item.options.appScope.clusterScoped
										? '7'
										: '6'
							}"
						>
							<install-configuration
								v-if="
									item &&
									item.options &&
									item.options.appScope &&
									item.options.appScope.clusterScoped
=======
					<div
						v-if="item"
						class="app-details-padding bottom-layout row justify-between"
					>
						<div class="column" style="width: calc(70% - 10px)">
							<app-intro-card
								:title="
									t('detail.about_this_type', {
										type: cfgType?.toLocaleUpperCase()
									})
>>>>>>> a8d351d0
								"
								:name="t('base.scope')"
								src="sym_r_lan"
								:unit="t('base.cluster_app')"
							/>
							<install-configuration
								:name="t('base.developer')"
								src="sym_r_group"
								:unit="item && item.developer"
							/>
							<install-configuration
								:name="t('base.language')"
								:data="language.toUpperCase()"
								:unit="
									languageLength > 0
										? `+ ${languageLength} more`
										: convertLanguageCodeToName(language)
								"
							/>
							<install-configuration
								:name="t('detail.require_memory')"
								:data="
									item && item.requiredMemory
										? getValueByUnit(
												item.requiredMemory,
												getSuitableUnit(item.requiredMemory, 'memory')
											)
										: '-'
								"
								:unit="
									item && item.requiredMemory
										? getSuitableUnit(item.requiredMemory, 'memory')
										: '-'
								"
							/>
							<install-configuration
								:name="t('detail.require_disk')"
								:data="
									item && item.requiredDisk
										? getValueByUnit(
												item.requiredDisk,
												getSuitableUnit(item.requiredDisk, 'disk')
											)
										: '-'
								"
								:unit="
									item && item.requiredDisk
										? getSuitableUnit(item.requiredDisk, 'disk')
										: '-'
								"
							/>
							<install-configuration
								:name="t('detail.require_cpu')"
								:data="
									item && item.requiredCpu
										? getValueByUnit(
												item.requiredCpu,
												getSuitableUnit(item.requiredCpu, 'cpu')
											)
										: '-'
								"
								:unit="
									item && item.requiredCpu
										? getSuitableUnit(item.requiredCpu, 'cpu')
										: '-'
								"
							/>
							<install-configuration
								:name="t('detail.require_gpu')"
								:data="
									item && item.requiredGpu
										? getValueByUnit(
												item.requiredGpu,
												getSuitableUnit(item.requiredGpu, 'memory')
											)
										: '-'
								"
								:unit="
									item && item.requiredGpu
										? getSuitableUnit(item.requiredGpu, 'memory')
										: '-'
								"
								:last="true"
							/>
						</div>
					</div>

<<<<<<< HEAD
					<div
						class="full-width column"
						:class="
							$q.dark.isActive
								? 'app-detail-bottom-dark'
								: 'app-detail-bottom-light'
						"
						style="padding-bottom: 56px"
					>
						<app-store-swiper
							v-if="item && item.promoteImage"
							:data-array="item && item.promoteImage ? item.promoteImage : []"
							show-size="3,3,2"
							style="margin-bottom: 20px"
						>
							<template v-slot:swiper="{ item, index }">
								<q-img
									@click="showImage(index)"
									class="promote-img"
									ratio="1.6"
									:src="item"
								>
									<template v-slot:loading>
										<q-skeleton class="promote-img" style="height: 100%" />
									</template>
								</q-img>
							</template>
						</app-store-swiper>
=======
							<app-intro-card
								v-if="requiredPermissions(cfgType)"
								class="q-mt-lg"
								:title="t('detail.required_permissions')"
							>
								<template v-slot:content>
									<div class="permission-request-grid column justify-start">
										<permission-request
											v-if="item.permission"
											name="sym_r_article"
											:title="t('permission.files')"
											:nodes="filePermissionData"
										/>
										<permission-request
											name="sym_r_language"
											:title="t('permission.internet')"
											:nodes="[
												{
													label: t('permission.internet_label'),
													children: [{ label: t('permission.internet_desc') }]
												}
											]"
										/>
										<permission-request
											name="sym_r_read_more"
											:title="t('permission.entrance')"
											:nodes="entrancePermissionData"
										/>
										<permission-request
											v-if="notificationPermission"
											name="sym_r_notifications"
											:title="t('permission.notifications')"
											:nodes="[
												{
													label: t('permission.notifications_label'),
													children: [
														{ label: t('permission.notifications_desc') }
													]
												}
											]"
										/>
>>>>>>> a8d351d0

						<div
							v-if="item"
							class="app-details-padding bottom-layout row justify-between"
						>
							<div class="column" style="width: calc(70% - 10px)">
								<app-intro-card
									:title="
										cfgType === CFG_TYPE.APPLICATION
											? t('detail.about_this_app')
											: cfgType === CFG_TYPE.WORK_FLOW
												? t('detail.about_this_recommend')
												: t('detail.about_this_model')
									"
									:description="item.fullDescription"
								/>

								<app-intro-card
									class="q-mt-lg"
									:title="t('detail.whats_new')"
									:description="item.upgradeDescription"
								/>

								<app-intro-card
									v-if="cfgType === CFG_TYPE.APPLICATION"
									class="q-mt-lg"
									:title="t('detail.required_permissions')"
								>
									<template v-slot:content>
										<div class="permission-request-grid column justify-start">
											<permission-request
												v-if="item.permission"
												name="sym_r_article"
												:title="t('permission.files')"
												:nodes="filePermissionData"
											/>
											<permission-request
												name="sym_r_language"
												:title="t('permission.internet')"
												:nodes="[
													{
														label: t('permission.internet_label'),
														children: [{ label: t('permission.internet_desc') }]
													}
												]"
											/>
											<permission-request
												name="sym_r_read_more"
												:title="t('permission.entrance')"
												:nodes="entrancePermissionData"
											/>
											<permission-request
												v-if="notificationPermission"
												name="sym_r_notifications"
												:title="t('permission.notifications')"
												:nodes="[
													{
														label: t('permission.notifications_label'),
														children: [
															{ label: t('permission.notifications_desc') }
														]
													}
												]"
											/>

											<permission-request
												v-if="
													item &&
													item.options &&
													item.options.analytics &&
													item.options.analytics.enable
												"
												name="sym_r_bar_chart_4_bars"
												:title="t('permission.analytics')"
												:nodes="[
													{
														label: t('permission.analytics_label'),
														children: [
															{ label: t('permission.analytics_desc') }
														]
													}
												]"
											/>

											<permission-request
												v-if="item && item.options && item.options.websocket"
												name="sym_r_captive_portal"
												:title="t('permission.websocket')"
												:nodes="[
													{
														label: t('permission.websocket_label'),
														children: [
															{ label: t('permission.websocket_desc') }
														]
													}
												]"
											/>

											<permission-request
												v-if="secretPermission"
												class="q-mt-lg"
												name="sym_r_lock_open"
												:title="t('permission.secret')"
												:nodes="[
													{
														label: t('permission.secret_label'),
														children: [{ label: t('permission.secret_desc') }]
													}
												]"
											/>

											<permission-request
												v-if="knowledgeBasePermission"
												name="sym_r_cognition"
												:title="t('permission.knowledgebase')"
												:nodes="[
													{
														label: t('permission.knowledgebase_label'),
														children: [
															{ label: t('permission.knowledgebase_desc') }
														]
													}
												]"
											/>

											<permission-request
												v-if="
													item && item.middleware && item.middleware.ZincSearch
												"
												class="q-mt-lg"
												name="sym_r_search"
												:title="t('base.search')"
												:nodes="[
													{
														label: t('permission.search_label')
													}
												]"
											/>

											<permission-request
												v-if="
													item && item.middleware && item.middleware.Postgres
												"
												name="sym_r_animation"
												:title="t('permission.relational_database')"
												:nodes="[
													{
														label: t('permission.relational_database_label'),
														children: [
															{
																label: t('permission.relational_database_desc')
															}
														]
													}
												]"
											/>

											<permission-request
												v-if="
													item && item.middleware && item.middleware.MongoDB
												"
												name="sym_r_edit_document"
												:title="t('permission.document_database')"
												:nodes="[
													{
														label: t('permission.document_database_label'),
														children: [
															{ label: t('permission.document_database_desc') }
														]
													}
												]"
											/>

											<permission-request
												v-if="item && item.middleware && item.middleware.Redis"
												name="sym_r_commit"
												:title="t('permission.key_value_database')"
												:nodes="[
													{
														label: t('permission.key_value_database_label'),
														children: [
															{ label: t('permission.key_value_database_desc') }
														]
													}
												]"
											/>

											<permission-request
												v-if="
													item &&
													item.options &&
													item.options.appScope &&
													item.options.appScope.clusterScoped
												"
												name="sym_r_lan"
												:title="t('base.cluster_app')"
												:nodes="[
													{
														label: t('permission.cluster_app_label')
													}
												]"
											/>
										</div>
									</template>
								</app-intro-card>

								<app-intro-card
									v-if="readMeHtml && item"
									class="q-mt-lg"
									style="width: 100%"
									:title="readMeTitle(item.cfgType)"
								>
									<template v-slot:content>
										<div
											style="width: 100%; max-width: 1086px"
											id="readMe"
											v-html="readMeHtml"
										/>
									</template>
								</app-intro-card>
							</div>

							<div
								class="column justify-start items-start"
								style="width: calc(30% - 10px)"
							>
								<app-intro-card :title="t('detail.information')">
									<template v-slot:content>
										<app-intro-item
											:title="t('detail.get_support')"
											:link-array="getDocuments()"
										/>
										<app-intro-item
											class="q-mt-lg"
											:title="t('detail.website')"
											:link-array="getWebsite()"
										/>
										<app-intro-item
											class="q-mt-lg"
											:title="t('detail.app_version')"
											:content="item.versionName"
										/>
										<app-intro-item
											class="q-mt-lg"
											:title="t('base.category')"
											separator=" · "
											:content-array="item.categories"
										/>
										<app-intro-item
											class="q-mt-lg"
											:title="t('base.developer')"
											:content="item.developer"
										/>
										<app-intro-item
											class="q-mt-lg"
											:title="t('base.submitter')"
											:content="item.submitter"
										/>
										<app-intro-item
											class="q-mt-lg"
											:title="t('base.language')"
											:content-array="
												item.language
													? convertLanguageCodesToNames(item.language)
													: ''
											"
										/>
<<<<<<< HEAD
										<app-intro-item
											class="q-mt-lg"
											:title="t('detail.compatibility')"
											:content="compatible"
=======
									</div>
								</template>
							</app-intro-card>

							<app-intro-card
								v-if="readMeHtml && item"
								class="q-mt-lg"
								style="width: 100%"
								:title="t('detail.readme')"
							>
								<template v-slot:content>
									<div
										style="width: 100%; max-width: 1086px"
										id="readMe"
										v-html="readMeHtml"
									/>
								</template>
							</app-intro-card>
						</div>

						<div
							class="column justify-start items-start"
							style="width: calc(30% - 10px)"
						>
							<app-intro-card :title="t('detail.information')">
								<template v-slot:content>
									<app-intro-item
										:title="t('detail.get_support')"
										:link-array="getDocuments()"
									/>
									<app-intro-item
										class="q-mt-lg"
										:title="t('detail.website')"
										:link-array="getWebsite()"
									/>
									<app-intro-item
										class="q-mt-lg"
										:title="t('detail.app_version')"
										:content="item.versionName"
									/>
									<app-intro-item
										class="q-mt-lg"
										:title="t('base.category')"
										separator=" · "
										:content-array="item.categories"
									/>
									<app-intro-item
										class="q-mt-lg"
										:title="t('base.developer')"
										:content="item.developer"
									/>
									<app-intro-item
										class="q-mt-lg"
										:title="t('base.submitter')"
										:content="item.submitter"
									/>
									<app-intro-item
										class="q-mt-lg"
										:title="t('base.language')"
										:content-array="
											item.language
												? convertLanguageCodesToNames(item.language)
												: ''
										"
									/>
									<app-intro-item
										class="q-mt-lg"
										:title="t('detail.compatibility')"
										:content="compatible"
									/>
									<app-intro-item
										class="q-mt-lg"
										:title="t('detail.platforms')"
										:content-array="item.supportArch"
									/>
									<app-intro-item
										class="q-mt-lg"
										:title="t('detail.legal')"
										:link-array="
											item.legal && item.legal.length && item.legal[0]
												? [item.legal[0]]
												: []
										"
									/>
									<app-intro-item
										class="q-mt-lg"
										:title="t('detail.license')"
										:link-array="
											item.license && item.license.length > 0 && item.license[0]
												? [item.license[0]]
												: []
										"
									/>
									<app-intro-item
										v-if="item.sourceCode"
										class="q-mt-lg"
										:title="t('detail.source_code')"
										:link-array="[
											{
												text: t('detail.public'),
												url: item.sourceCode
											}
										]"
									/>
									<app-intro-item
										class="q-mt-lg"
										:title="t('detail.chart_version')"
										:content="item.version"
									/>
									<app-intro-item
										class="q-mt-lg"
										:title="t('detail.version_history')"
										@on-link-click="goVersionHistory"
										link="See all version"
									/>
								</template>
							</app-intro-card>

							<app-intro-card :title="t('detail.get_a_client')" class="q-mt-lg">
								<template
									v-slot:content
									v-if="
										item.supportClient.ios ||
										item.supportClient.android ||
										item.supportClient.edge ||
										item.supportClient.windows ||
										item.supportClient.mac ||
										item.supportClient.chrome ||
										item.supportClient.linux
									"
								>
									<div class="row">
										<support-client
											:value="item.supportClient.android"
											:type="CLIENT_TYPE.android"
>>>>>>> a8d351d0
										/>
										<app-intro-item
											class="q-mt-lg"
											:title="t('detail.platforms')"
											:content-array="item.supportArch"
										/>
										<app-intro-item
											class="q-mt-lg"
											:title="t('detail.legal')"
											:link-array="
												item.legal && item.legal.length && item.legal[0]
													? [item.legal[0]]
													: []
											"
										/>
										<app-intro-item
											class="q-mt-lg"
											:title="t('detail.license')"
											:link-array="
												item.license &&
												item.license.length > 0 &&
												item.license[0]
													? [item.license[0]]
													: []
											"
										/>
										<app-intro-item
											v-if="item.sourceCode"
											class="q-mt-lg"
											:title="t('detail.source_code')"
											:link-array="[
												{
													text: t('detail.public'),
													url: item.sourceCode
												}
											]"
										/>
										<app-intro-item
											class="q-mt-lg"
											:title="t('detail.chart_version')"
											:content="item.version"
										/>
										<app-intro-item
											class="q-mt-lg"
											:title="t('detail.version_history')"
											@on-link-click="goVersionHistory"
											link="See all version"
										/>
									</template>
								</app-intro-card>

								<app-intro-card
									:title="t('detail.get_a_client')"
									class="q-mt-lg"
								>
									<template
										v-slot:content
										v-if="
											item.supportClient.ios ||
											item.supportClient.android ||
											item.supportClient.edge ||
											item.supportClient.windows ||
											item.supportClient.mac ||
											item.supportClient.chrome ||
											item.supportClient.linux
										"
									>
										<div class="row">
											<support-client
												:value="item.supportClient.android"
												:type="CLIENT_TYPE.android"
											/>
											<support-client
												:value="item.supportClient.ios"
												:type="CLIENT_TYPE.ios"
												class="q-mt-lg"
											/>
											<support-client
												:value="item.supportClient.mac"
												:type="CLIENT_TYPE.mac"
												class="q-mt-lg"
											/>
											<support-client
												:value="item.supportClient.windows"
												:type="CLIENT_TYPE.windows"
												class="q-mt-lg"
											/>
											<support-client
												:value="item.supportClient.chrome"
												:type="CLIENT_TYPE.chrome"
												class="q-mt-lg"
											/>
											<support-client
												:value="item.supportClient.edge"
												:type="CLIENT_TYPE.edge"
												class="q-mt-lg"
											/>
											<support-client
												:value="item.supportClient.linux"
												:type="CLIENT_TYPE.linux"
												class="q-mt-lg"
											/>
										</div>
									</template>
								</app-intro-card>

								<app-intro-card
									v-if="dependencies.length > 0"
									class="q-mt-lg"
									:title="t('detail.dependency')"
								>
									<template v-slot:content>
										<template :key="app.name" v-for="app in dependencies">
											<app-small-card :item="app" :is-last-line="true" />
										</template>
									</template>
								</app-intro-card>

								<app-intro-card
									v-if="references.length > 0"
									class="q-mt-lg"
									:title="t('detail.reference_app')"
								>
									<template v-slot:content>
										<template :key="app.name" v-for="app in references">
											<app-small-card :item="app" :is-last-line="true" />
										</template>
									</template>
								</app-intro-card>
							</div>
						</div>
					</div>
				</div>
			</template>
		</page-container>
	</div>
</template>

<script lang="ts" setup>
import { computed, onActivated, onBeforeUnmount, onMounted, ref } from 'vue';
import { useRoute, useRouter } from 'vue-router';
import { useAppStore } from 'src/stores/app';
import {
	APP_STATUS,
	AppStoreInfo,
	CLIENT_TYPE,
	DEPENDENCIES_TYPE,
	PERMISSION_SYSDATA_GROUP,
	PermissionNode,
	TRANSACTION_PAGE
} from 'src/constants/constants';
import InstallConfiguration from 'src/components/appintro/InstallConfiguration.vue';
import SupportClient from 'src/components/appintro/SupportClient.vue';
import { getApp, getMarkdown } from 'src/api/storeApi';
import PageContainer from 'src/components/base/PageContainer.vue';
import { bus, BUS_EVENT, updateAppStoreList } from 'src/utils/bus';
import AppIntroCard from 'src/components/appintro/AppIntroCard.vue';
import AppCard from 'src/components/appcard/AppCard.vue';
import AppIntroItem from 'src/components/appintro/AppIntroItem.vue';
import PermissionRequest from 'src/components/appintro/PermissionRequest.vue';
import AppStoreSwiper from 'src/components/base/AppStoreSwiper.vue';
import AppTitleBar from 'src/components/appintro/AppTitleBar.vue';
import AppSmallCard from 'src/components/appcard/AppSmallCard.vue';
import markdownit from 'markdown-it';
import hljs from 'highlight.js';
import ins_plugin from 'markdown-it-mark';
import { OnUpdateUITask, TaskHandler } from 'src/pages/application/AppDeatil';
import { getSuitableUnit, getValueByUnit } from 'src/utils/monitoring';
import {
	convertLanguageCodeToName,
	convertLanguageCodesToNames,
	capitalizeFirstLetter
} from 'src/utils/utils';
import { useI18n } from 'vue-i18n';
import TitleBar from 'src/components/base/TitleBar.vue';
import { copyToClipboard, useQuasar } from 'quasar';
import { BtNotify, NotifyDefinedType } from '@bytetrade/ui';
import { requiredPermissions, showIcon } from 'src/constants/config';

const route = useRoute();
const router = useRouter();
const appStore = useAppStore();
const { t } = useI18n();
const $q = useQuasar();
const item = ref<AppStoreInfo>();

const loadHighlightStyles = () => {
	const isDark = $q.dark.isActive;
	const path = isDark ? '../../css/github-dark.css' : '../../css/github.css';
	import(path)
		.then(() => {
			//Do nothing
		})
		.catch((err) => {
			console.error('Failed to load highlight.js style:', err);
		});
};
loadHighlightStyles();
const md = markdownit({
	html: true,
	linkify: true,
	typographer: true,
	highlight: function (str, lang) {
		// console.log('str ===> ', str);
		// console.log('lang ===> ', lang);
		if (lang && hljs.getLanguage(lang)) {
			try {
				return (
					// '<div class="code-container">' +
					// '<button class="copy-button text-caption q-ml-lg text-grey-8" @click="copyCode(\'' +
					// str +
					// '\')">Copy</button>' +
					'<pre><code class="hljs">' +
					hljs.highlight(str, { language: lang, ignoreIllegals: true }).value +
					'</code></pre>'
					// '</div>'
				);
			} catch (e) {
				console.log('error ===> ', e);
			}
		}

		return (
			'<pre><code class="hljs">' + md.utils.escapeHtml(str) + '</code></pre>'
		);
	}
}).use(ins_plugin);

const showHeaderBar = ref(false);
const dependencies = ref<AppStoreInfo[]>([]);
const references = ref<AppStoreInfo[]>([]);
const compatible = ref<string>('');
const entrancePermissionData = ref<PermissionNode[]>([]);
const filePermissionData = ref<PermissionNode[]>([]);
const language = ref('en');
const languageLength = ref(0);
const cfgType = ref<string>();
const readMeHtml = ref('');

function copyCode(str: string) {
	copyToClipboard(str)
		.then(() => {
			BtNotify.show({
				type: NotifyDefinedType.SUCCESS,
				message: t('base.copy_success')
			});
		})
		.catch(() => {
			BtNotify.show({
				type: NotifyDefinedType.FAILED,
				message: t('base.copy_failure')
			});
		});
}

const updateApp = (app: AppStoreInfo) => {
	console.log(`get status ${app.name}`);
	if (app && item.value && item.value.name === app.name) {
		item.value.status = app.status;
		item.value.uid = app.uid;
		console.log(`update status ${app.name}`);
		updateAppStoreList([item.value], app);
		updateAppStoreList(dependencies.value, app);
		updateAppStoreList(references.value, app);
	}
};

onMounted(() => {
	bus.on(BUS_EVENT.UPDATE_APP_STORE_INFO, updateApp);
});

onBeforeUnmount(() => {
	bus.off(BUS_EVENT.UPDATE_APP_STORE_INFO, updateApp);
});

onActivated(async () => {
	console.log('onActivated');
	cfgType.value = route.params.type as string;
	await setAppItem(route.params.name as string);
});

const getDocuments = () => {
	const data: { text: string; url: string }[] = [];
	if (!item.value) {
		return data;
	}
	if (item.value.doc) {
		data.push({ text: t('base.documents'), url: item.value.doc });
	}
	return data;
};

const getWebsite = () => {
	const data: { text: string; url: string }[] = [];
	if (!item.value) {
		return data;
	}
	if (item.value.website) {
		let show = item.value.website;
		try {
			const url = new URL(item.value?.website);
			show = url.hostname;
		} catch (e) {
			console.log(e);
		}

		data.push({ text: show, url: item.value.website });
	}
	return data;
};

const goVersionHistory = () => {
	const appName = route.params.name as string;
	if (appName) {
		router.push({
			name: TRANSACTION_PAGE.Version,
			params: {
				name: appName
			}
		});
	}
};

const setAppItem = async (name: string) => {
	if (!name) {
		console.log('app name empty');
		return;
	}

	let app = appStore.getAppItem(name);
	if (app) {
		item.value = app;
		console.log('load local app');
	} else {
		const response = await getApp(name);
		if (!response) {
			console.log('get app info failure');
			return;
		}
		appStore.tempAppMap[name] = response;
		item.value = response;
	}

	console.log(item.value);

	const taskHandler = new TaskHandler();
	taskHandler
		.addTask(dependenciesTask)
		.addTask(filePermissionTask)
		.addTask(entrancePermissionTask)
		.addTask(languageTask)
		.addTask(appScopeTask)
		.addTask(markdownTask)
		.doRunning(item.value);
};

const dependenciesTask: OnUpdateUITask = {
	onInit() {
		dependencies.value = [];
		compatible.value = '';
	},
	onUpdate(app: AppStoreInfo) {
		if (
			app?.options &&
			app?.options.dependencies &&
			app?.options.dependencies.length > 0
		) {
			app?.options.dependencies.forEach((appInfo) => {
				if (
					appInfo.type === DEPENDENCIES_TYPE.application ||
					appInfo.type === DEPENDENCIES_TYPE.middleware
				) {
					getApp(appInfo.name).then((app) => {
						if (app) {
							dependencies.value.push(app);
						}
					});
				}
			});
			app?.options.dependencies.forEach((appInfo) => {
				if (appInfo.type === DEPENDENCIES_TYPE.system) {
					compatible.value = `${compatible.value} ${capitalizeFirstLetter(appInfo.name)} ${appInfo.version}`;
				}
			});
		}
	}
};

const filePermissionTask: OnUpdateUITask = {
	onInit() {
		filePermissionData.value = [];
	},
	onUpdate(app: AppStoreInfo) {
		if (
			app.permission &&
			!app.permission.appData &&
			!app.permission.appCache &&
			(!app.permission.userData || app.permission.userData.length === 0)
		) {
			filePermissionData.value = [
				{ label: t('permission.files_not_store_label'), children: [] }
			];
			return;
		}

		if (
			app.permission &&
			app.permission.userData &&
			app.permission.userData.length > 0
		) {
			const nodes: PermissionNode[] = [];
			nodes.push({
				label: t('permission.files_access_user_data_label'),
				children: []
			});
			app.permission.userData.forEach((item) => {
				nodes.push({ label: '- ' + item, children: [] });
			});
			filePermissionData.value.push({
				label: t('permission.files_access_user_data_label'),
				children: nodes
			});
		}

		if (app.permission && app.permission.appData) {
			filePermissionData.value.push({
				label: t('permission.file_store_data_folder_label'),
				children: [
					{
						label: t('permission.file_store_data_folder_desc'),
						children: []
					}
				]
			});
		}

		if (app.permission && app.permission.appCache) {
			filePermissionData.value.push({
				label: t('permission.file_store_cache_folder_label'),
				children: [
					{
						label: t('permission.file_store_cache_folder_desc'),
						children: []
					}
				]
			});
		}
	}
};

const entrancePermissionTask: OnUpdateUITask = {
	onInit() {
		entrancePermissionData.value = [];
	},
	onUpdate(app: AppStoreInfo) {
		let desktopSize = 0;
		let backendSize = 0;
		let privateSize = 0;
		let publicSize = 0;
		let twoFactorTitle: string[] = [];
		if (app?.entrances && app?.entrances.length > 0) {
			app?.entrances.forEach((item) => {
				if (item.invisible) {
					backendSize++;
				} else {
					desktopSize++;
				}
				if (item.authLevel === 'private') {
					privateSize++;
				} else {
					publicSize++;
				}
			});
			if (
				app?.options &&
				app?.options.policies &&
				app?.options.policies.length > 0
			) {
				let twoFactorPolicies = app?.options.policies.filter((item) => {
					return item.level && item.level === 'two_factor';
				});

				if (twoFactorPolicies) {
					app?.entrances.forEach((item) => {
						twoFactorPolicies.forEach((policy) => {
							if (item.name === policy.entranceName) {
								twoFactorTitle.push(item.title);
							}
						});
					});
				}
			}
		}
		const firstLabel = t('permission.entrance_visibility_label', {
			desktopSize: `${desktopSize > 0 ? desktopSize : 'no'}`,
			backendSize: ` ${backendSize > 0 ? backendSize : 'no'}`
		});

		const secondLabel = t('permission.entrance_auth_level_label', {
			privateSize: `${privateSize > 0 ? privateSize : 'no'}`,
			publicSize: ` ${publicSize > 0 ? publicSize : 'no'}`
		});

		entrancePermissionData.value.push({
			label: firstLabel,
			children: [
				{ label: t('permission.entrance_visibility_desc_first'), children: [] },
				{ label: t('permission.entrance_visibility_desc_second'), children: [] }
			]
		});
		entrancePermissionData.value.push({
			label: secondLabel,
			children: [
				{ label: t('permission.entrance_auth_level_desc'), children: [] }
			]
		});
		if (twoFactorTitle.length > 0) {
			const label = t('permission.entrance_two_factor_label', {
				twoFactor: `${twoFactorTitle.join(',')}`
			});
			entrancePermissionData.value.push({ label, children: [] });
		}
	}
};

const appScopeTask: OnUpdateUITask = {
	onInit() {
		references.value = [];
	},
	onUpdate(app: AppStoreInfo) {
		if (
			app?.options &&
			app?.options.appScope &&
			app?.options.appScope.appRef &&
			app?.options.appScope.appRef.length > 0
		) {
			app?.options.appScope.appRef.forEach((appName) => {
				getApp(appName).then((app) => {
					if (app) {
						references.value.push(app);
					}
				});
			});
		}
	}
};

const languageTask: OnUpdateUITask = {
	onInit() {
		language.value = 'en';
		languageLength.value = 0;
	},
	onUpdate(app: AppStoreInfo) {
		if (app.language) {
			language.value = app.language[0];
			languageLength.value =
				app.language.length > 0 ? 0 : app.language.length - 1;
		}
	}
};

const markdownTask: OnUpdateUITask = {
	onInit() {
		readMeHtml.value = '';
	},
	onUpdate(app: AppStoreInfo) {
		getMarkdown(app.name).then((result) => {
			if (result) {
				console.log(result);
				readMeHtml.value = md.render(result);
				// console.log(readMeHtml.value);
			}
		});
	}
};

const notificationPermission = computed(() => {
	const app = item.value;
	if (
		app &&
		app.permission &&
		app.permission.sysData &&
		app.permission.sysData.length > 0
	) {
		for (let i = 0; i < app.permission.sysData.length; i++) {
			const sysdata = app.permission.sysData[i];
			if (sysdata.group === PERMISSION_SYSDATA_GROUP.service_notification) {
				return true;
			}
		}
	}
	return false;
});

const secretPermission = computed(() => {
	const app = item.value;
	if (
		app &&
		app.permission &&
		app.permission.sysData &&
		app.permission.sysData.length > 0
	) {
		for (let i = 0; i < app.permission.sysData.length; i++) {
			const sysdata = app.permission.sysData[i];
			if (
				sysdata.group === PERMISSION_SYSDATA_GROUP.secret_infisical ||
				sysdata.group === PERMISSION_SYSDATA_GROUP.secret_vault
			) {
				return true;
			}
		}
	}
	return false;
});

const knowledgeBasePermission = computed(() => {
	const app = item.value;
	if (
		app &&
		app.permission &&
		app.permission.sysData &&
		app.permission.sysData.length > 0
	) {
		for (let i = 0; i < app.permission.sysData.length; i++) {
			const sysdata = app.permission.sysData[i];
			if (sysdata.group === PERMISSION_SYSDATA_GROUP.service_search) {
				return true;
			}
		}
	}
	return false;
});

const showImage = (index: number) => {
	router.push({
		name: TRANSACTION_PAGE.Preview,
		params: {
			name: route.params.name as string,
			index: index
		}
	});
};

const clickReturn = () => {
	appStore.removeAppItem(route.params.name as string);
	router.back();
};
</script>
<style lang="scss" scoped>
.app-detail-root {
	width: 100%;
	height: 100%;

	.app-detail-page {
		width: 100%;
		height: 100%;
		position: relative;

		.app-details-padding {
			padding-left: 44px;
			padding-right: 44px;
		}

		.app-detail-warning {
			margin-left: 44px;
			width: calc(100% - 88px);
			padding: 12px;
			margin-bottom: 20px;
			border-radius: 12px;
		}

		.promote-img {
			border-radius: 20px;
			width: 100%;
		}

		.app-detail-line {
			margin-left: 44px;
			width: calc(100% - 88px);
			height: 1px;
			background: $separator;
		}

		.permission-request-grid {
			width: 100%;
			display: grid;
			align-items: start;
			justify-items: center;
			justify-content: center;
			grid-row-gap: 20px;

			@media (max-width: 1440px) {
				grid-template-columns: repeat(1, minmax(0, 1fr));
			}

			@media (min-width: 1441px) {
				grid-template-columns: repeat(2, minmax(0, 1fr));
			}
		}

		.app-detail-install-configuration {
			width: 100%;
			height: 112px;
			display: grid;
			align-items: start;
			justify-items: start;
			justify-content: start;
			grid-template-columns: repeat(var(--showSize), minmax(80px, 1fr));
			padding-bottom: 20px;
			padding-top: 20px;
		}

		.bottom-layout {
			height: 100%;
			width: 100%;
		}
	}
}

.app-detail-top-dark {
	background: linear-gradient(175.85deg, #1f1f1f 3.38%, #12191d 96.62%);
}

.app-detail-bottom-dark {
	background: rgba(18, 25, 29, 1);
}

.app-detail-top-light {
	background: linear-gradient(175.85deg, #ffffff 3.38%, #f1f9ff 96.62%);
}

.app-detail-bottom-light {
	background: rgba(241, 249, 255, 1);
}
</style><|MERGE_RESOLUTION|>--- conflicted
+++ resolved
@@ -15,29 +15,20 @@
 			<template v-slot:page>
 				<div class="app-detail-page column">
 					<div
-<<<<<<< HEAD
 						class="full-width column"
 						:class="
 							$q.dark.isActive ? 'app-detail-top-dark' : 'app-detail-top-light'
 						"
-=======
-						v-if="!item"
-						class="app-details-padding"
-						:style="showIcon(cfgType) ? '' : 'margin-bottom:20px'"
->>>>>>> a8d351d0
 					>
 						<title-bar
 							:show="true"
 							:show-back="true"
 							@on-return="clickReturn"
 						/>
-<<<<<<< HEAD
 						<div
 							v-if="!item"
 							class="app-details-padding"
-							:style="
-								cfgType !== CFG_TYPE.APPLICATION ? 'margin-bottom:20px' : ''
-							"
+							:style="showIcon(cfgType) ? '' : 'margin-bottom:20px'"
 						>
 							<app-card
 								:type="cfgType"
@@ -45,48 +36,11 @@
 								:larger="true"
 								:is-last-line="true"
 							/>
-=======
-					</div>
-					<div
-						v-else
-						class="app-details-padding"
-						:style="showIcon(cfgType) ? '' : 'margin-bottom:20px'"
-					>
-						<app-card
-							:type="cfgType"
-							:item="item"
-							:development="false"
-							:larger="true"
-							:is-last-line="true"
-						/>
-					</div>
-					<div
-						v-if="
-							item &&
-							item.preflightError &&
-							item.status === APP_STATUS.preflightFailed &&
-							!appStore.isPublic
-						"
-						class="app-details-padding app-detail-warning bg-red-soft row justify-start"
-					>
-						<q-icon color="negative" size="16px" name="sym_r_error" />
-						<div class="column justify-start">
-							<div class="text-body-3 text-negative q-ml-sm">
-								{{ t('unable_to_install_app') }}
-							</div>
-							<template v-for="message in item.preflightError" :key="message">
-								<div class="text-body-3 text-negative">
-									{{ `&nbsp;·&nbsp;${message}` }}
-								</div>
-							</template>
->>>>>>> a8d351d0
 						</div>
 						<div
 							v-else
 							class="app-details-padding"
-							:style="
-								cfgType !== CFG_TYPE.APPLICATION ? 'margin-bottom:20px' : ''
-							"
+							:style="showIcon(cfgType) ? '' : 'margin-bottom:20px'"
 						>
 							<app-card
 								:type="cfgType"
@@ -118,7 +72,6 @@
 							</div>
 						</div>
 
-<<<<<<< HEAD
 						<div class="app-detail-line" />
 						<div
 							class="app-details-padding app-detail-install-configuration row justify-start items-center"
@@ -138,18 +91,6 @@
 									item.options &&
 									item.options.appScope &&
 									item.options.appScope.clusterScoped
-=======
-					<div
-						v-if="item"
-						class="app-details-padding bottom-layout row justify-between"
-					>
-						<div class="column" style="width: calc(70% - 10px)">
-							<app-intro-card
-								:title="
-									t('detail.about_this_type', {
-										type: cfgType?.toLocaleUpperCase()
-									})
->>>>>>> a8d351d0
 								"
 								:name="t('base.scope')"
 								src="sym_r_lan"
@@ -237,7 +178,6 @@
 						</div>
 					</div>
 
-<<<<<<< HEAD
 					<div
 						class="full-width column"
 						:class="
@@ -266,49 +206,6 @@
 								</q-img>
 							</template>
 						</app-store-swiper>
-=======
-							<app-intro-card
-								v-if="requiredPermissions(cfgType)"
-								class="q-mt-lg"
-								:title="t('detail.required_permissions')"
-							>
-								<template v-slot:content>
-									<div class="permission-request-grid column justify-start">
-										<permission-request
-											v-if="item.permission"
-											name="sym_r_article"
-											:title="t('permission.files')"
-											:nodes="filePermissionData"
-										/>
-										<permission-request
-											name="sym_r_language"
-											:title="t('permission.internet')"
-											:nodes="[
-												{
-													label: t('permission.internet_label'),
-													children: [{ label: t('permission.internet_desc') }]
-												}
-											]"
-										/>
-										<permission-request
-											name="sym_r_read_more"
-											:title="t('permission.entrance')"
-											:nodes="entrancePermissionData"
-										/>
-										<permission-request
-											v-if="notificationPermission"
-											name="sym_r_notifications"
-											:title="t('permission.notifications')"
-											:nodes="[
-												{
-													label: t('permission.notifications_label'),
-													children: [
-														{ label: t('permission.notifications_desc') }
-													]
-												}
-											]"
-										/>
->>>>>>> a8d351d0
 
 						<div
 							v-if="item"
@@ -317,11 +214,9 @@
 							<div class="column" style="width: calc(70% - 10px)">
 								<app-intro-card
 									:title="
-										cfgType === CFG_TYPE.APPLICATION
-											? t('detail.about_this_app')
-											: cfgType === CFG_TYPE.WORK_FLOW
-												? t('detail.about_this_recommend')
-												: t('detail.about_this_model')
+										t('detail.about_this_type', {
+											type: cfgType?.toUpperCase()
+										})
 									"
 									:description="item.fullDescription"
 								/>
@@ -333,7 +228,7 @@
 								/>
 
 								<app-intro-card
-									v-if="cfgType === CFG_TYPE.APPLICATION"
+									v-if="requiredPermissions(cfgType)"
 									class="q-mt-lg"
 									:title="t('detail.required_permissions')"
 								>
@@ -519,7 +414,7 @@
 									v-if="readMeHtml && item"
 									class="q-mt-lg"
 									style="width: 100%"
-									:title="readMeTitle(item.cfgType)"
+									:title="t('detail.readme')"
 								>
 									<template v-slot:content>
 										<div
@@ -576,148 +471,10 @@
 													: ''
 											"
 										/>
-<<<<<<< HEAD
 										<app-intro-item
 											class="q-mt-lg"
 											:title="t('detail.compatibility')"
 											:content="compatible"
-=======
-									</div>
-								</template>
-							</app-intro-card>
-
-							<app-intro-card
-								v-if="readMeHtml && item"
-								class="q-mt-lg"
-								style="width: 100%"
-								:title="t('detail.readme')"
-							>
-								<template v-slot:content>
-									<div
-										style="width: 100%; max-width: 1086px"
-										id="readMe"
-										v-html="readMeHtml"
-									/>
-								</template>
-							</app-intro-card>
-						</div>
-
-						<div
-							class="column justify-start items-start"
-							style="width: calc(30% - 10px)"
-						>
-							<app-intro-card :title="t('detail.information')">
-								<template v-slot:content>
-									<app-intro-item
-										:title="t('detail.get_support')"
-										:link-array="getDocuments()"
-									/>
-									<app-intro-item
-										class="q-mt-lg"
-										:title="t('detail.website')"
-										:link-array="getWebsite()"
-									/>
-									<app-intro-item
-										class="q-mt-lg"
-										:title="t('detail.app_version')"
-										:content="item.versionName"
-									/>
-									<app-intro-item
-										class="q-mt-lg"
-										:title="t('base.category')"
-										separator=" · "
-										:content-array="item.categories"
-									/>
-									<app-intro-item
-										class="q-mt-lg"
-										:title="t('base.developer')"
-										:content="item.developer"
-									/>
-									<app-intro-item
-										class="q-mt-lg"
-										:title="t('base.submitter')"
-										:content="item.submitter"
-									/>
-									<app-intro-item
-										class="q-mt-lg"
-										:title="t('base.language')"
-										:content-array="
-											item.language
-												? convertLanguageCodesToNames(item.language)
-												: ''
-										"
-									/>
-									<app-intro-item
-										class="q-mt-lg"
-										:title="t('detail.compatibility')"
-										:content="compatible"
-									/>
-									<app-intro-item
-										class="q-mt-lg"
-										:title="t('detail.platforms')"
-										:content-array="item.supportArch"
-									/>
-									<app-intro-item
-										class="q-mt-lg"
-										:title="t('detail.legal')"
-										:link-array="
-											item.legal && item.legal.length && item.legal[0]
-												? [item.legal[0]]
-												: []
-										"
-									/>
-									<app-intro-item
-										class="q-mt-lg"
-										:title="t('detail.license')"
-										:link-array="
-											item.license && item.license.length > 0 && item.license[0]
-												? [item.license[0]]
-												: []
-										"
-									/>
-									<app-intro-item
-										v-if="item.sourceCode"
-										class="q-mt-lg"
-										:title="t('detail.source_code')"
-										:link-array="[
-											{
-												text: t('detail.public'),
-												url: item.sourceCode
-											}
-										]"
-									/>
-									<app-intro-item
-										class="q-mt-lg"
-										:title="t('detail.chart_version')"
-										:content="item.version"
-									/>
-									<app-intro-item
-										class="q-mt-lg"
-										:title="t('detail.version_history')"
-										@on-link-click="goVersionHistory"
-										link="See all version"
-									/>
-								</template>
-							</app-intro-card>
-
-							<app-intro-card :title="t('detail.get_a_client')" class="q-mt-lg">
-								<template
-									v-slot:content
-									v-if="
-										item.supportClient.ios ||
-										item.supportClient.android ||
-										item.supportClient.edge ||
-										item.supportClient.windows ||
-										item.supportClient.mac ||
-										item.supportClient.chrome ||
-										item.supportClient.linux
-									"
-								>
-									<div class="row">
-										<support-client
-											:value="item.supportClient.android"
-											:type="CLIENT_TYPE.android"
->>>>>>> a8d351d0
 										/>
 										<app-intro-item
 											class="q-mt-lg"
